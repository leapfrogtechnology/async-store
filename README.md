--- conflicted
+++ resolved
@@ -181,175 +181,168 @@
 
 #### Output
 
-<<<<<<< HEAD
+On request to `http://localhost:3000`, the following output in the console is seen:
+
+```
+{"level":30,"time":1641890535421,"pid":12489,"hostname":"macbookpro","msg":"Server listening at http://[::1]:3000"}
+{"level":30,"time":1641890535421,"pid":12489,"hostname":"macbookpro","msg":"Server is listening at 3000"}
+{"level":30,"time":1641890539755,"pid":12489,"hostname":"macbookpro","reqId":"req-1","req":{"method":"GET","url":"/","hostname":"localhost:3000","remoteAddress":"::1","remotePort":51539},"msg":"incoming request"}
+Request Id: aa6e86e9-c9d4-414a-8670-9aeaf2a8d932
+{"level":30,"time":1641890539759,"pid":12489,"hostname":"macbookpro","reqId":"req-1","res":{"statusCode":200},"responseTime":3.7935830000787973,"msg":"request completed"}
+```
+
+## API Docs
+
+### initialize()
+
+Initialize the async store based on the adapter provided.
+
+- `@param {AsyncStoreAdapter} [adapter=AsyncStoreAdapter.DOMAIN]` - Async store adapter to use.
+- `@returns {(params: AsyncStoreParams) => void}` - Returns a function that takes a callback which will be triggered once the store has been initialized.
+
+```js
+const store = require('@leapfrogtechnology/async-store');
+
+store.initialize()(callback);
+
+function callback() {
+  // Do something with the store.
+}
+```
+
+### initializeMiddleware()
+
+Middleware to initialize the async store and make it accessible from all the subsequent middlewares or async operations triggered afterwards.
+
+- `@param {AsyncStoreAdapter} [adapter=AsyncStoreAdapter.DOMAIN]` - Async store adapter to use.
+- `@returns {(req, res, next) => void}` - Returns the express middleware function.
+
+```js
+const express = require('express');
+const store = require('@leapfrogtechnology/async-store');
+
+// Initialize async store
+app.use(store.initializeMiddleware());
+```
+
+### initializeFastifyPlugin()
+
+Plugin to initialize the async store and make it accessible from all the subsequent plugin or async operations triggered afterwards from fastify server.
+
+- `@param {AsyncStoreAdapter} [adapter=AsyncStoreAdapter.DOMAIN]` - Async store adapter to use.
+- `@returns {(fastifyInstance, opts, next) => void}` - Returns the fastify plugin callback.
+
+```js
+const fastify = require('fastify');
+const fastifyPlugin = require('fastify-plugin');
+const store = require('@leapfrogtechnology/async-store');
+
+// Initialize async store
+fastify.register(fastifyPlugin(store.initializeFastifyPlugin()));
+```
+
+### isInitialized()
+
+Check if the store has been initialized or not.
+
+- `@returns {boolean}` - Returns either true or false.
+
+```js
+if (store.isInitialized()) {
+  // Do something.
+}
+```
+
+### set()
+
+Persists properties in the store.
+
+- `@params {any} properties` - Persist properties to set in store.
+- `@returns {void}`
+
+```js
+store.set({ foo: 'Hello', bar: 'World' });
+```
+
+### get()
+
+Gets a value by a key from the store.
+
+- `@params {string} key` - Key to get from the store.
+- `@returns {any}` - Returns the value persisted in the store by `key` which could be `null` if key not found. Any error caught during the retrieval will be thrown and cascaded.
+
+```js
+const foo = store.get('foo');
+```
+
+### getAll()
+
+Gets all values from the store.
+
+- `@returns {any}` - Returns all values persisted in the store. Any error caught during the retrieval will be thrown and cascaded.
+
+```js
+store.set({ foo: 'Hello', bar: 'World', baz: 'Baz' });
+
+// Get all the values from the store.
+const values = store.getAll(); // { foo: 'Hello', bar: 'World', baz: 'Baz' }
+
+// De-structure and get only few of them.
+const { foo, baz } = store.getAll();
+```
+
+### getByKeys()
+
+Gets multiple values from the store for each of the keys provided.
+
+- `@params {string[] keys}` - Keys to get from the store.
+- `@returns {T[]}` - Returns an array of values. Order of the values is same as the order of the keys in the array.
+
+```js
+const [a, b, sum] = store.getByKeys(['a', 'b', 'sum']);
+```
+
+### find()
+
+Gets a value by a key from the store. If anything fails, it returns `null` without emitting error event.
+
+- `@params {string} key` - Key to get from the store.
+- `@returns {any}` - Returns the value persisted in the store by `key` which could be `null` if key not found. Any error caught during the retrieval will be supressed and `null` value is returned.
+
+```js
+const foo = store.find('foo');
+```
+
+### getId()
+
+Gets the unique store id created for the current context/scope.
+Example: If used in express, it returns unique store id per request.
+
+- `@returns {string | undefined}` - Returns the unique store id.
+
+```js
+const requestIdentifier = store.getId();
+```
+
+### getShortId()
+
+Gets the short unique store id created for the current context/scope.
+
+Note: This is same as `getId();` the difference being it only returns the first 8 characters.
+
+- `@returns {string | undefined}` - Returns the short unique store id.
+
+```js
+const requestIdentifier = store.getShortId();
+```
+
+## Example Projects
+
 1. [Node Web Server (TypeScript)](examples/node-http-server-ts)
 2. [Express Web Server (TypeScript)](examples/express-http-server-ts)
 3. [Koa Web Server (TypeScript)](examples/koa-http-server-ts)
 4. [Micro Web Server (TypeScript)](examples/micro-http-server-ts)
 5. [Fastify Web Server (TypeScript)](examples/fastify-http-server-ts)
-=======
-On request to `http://localhost:3000`, the following output in the console is seen:
-
-```
-{"level":30,"time":1641890535421,"pid":12489,"hostname":"macbookpro","msg":"Server listening at http://[::1]:3000"}
-{"level":30,"time":1641890535421,"pid":12489,"hostname":"macbookpro","msg":"Server is listening at 3000"}
-{"level":30,"time":1641890539755,"pid":12489,"hostname":"macbookpro","reqId":"req-1","req":{"method":"GET","url":"/","hostname":"localhost:3000","remoteAddress":"::1","remotePort":51539},"msg":"incoming request"}
-Request Id: aa6e86e9-c9d4-414a-8670-9aeaf2a8d932
-{"level":30,"time":1641890539759,"pid":12489,"hostname":"macbookpro","reqId":"req-1","res":{"statusCode":200},"responseTime":3.7935830000787973,"msg":"request completed"}
-```
->>>>>>> 3496e1bb
-
-## API Docs
-
-### initialize()
-
-Initialize the async store based on the adapter provided.
-
-- `@param {AsyncStoreAdapter} [adapter=AsyncStoreAdapter.DOMAIN]` - Async store adapter to use.
-- `@returns {(params: AsyncStoreParams) => void}` - Returns a function that takes a callback which will be triggered once the store has been initialized.
-
-```js
-const store = require('@leapfrogtechnology/async-store');
-
-store.initialize()(callback);
-
-function callback() {
-  // Do something with the store.
-}
-```
-
-### initializeMiddleware()
-
-Middleware to initialize the async store and make it accessible from all the subsequent middlewares or async operations triggered afterwards.
-
-- `@param {AsyncStoreAdapter} [adapter=AsyncStoreAdapter.DOMAIN]` - Async store adapter to use.
-- `@returns {(req, res, next) => void}` - Returns the express middleware function.
-
-```js
-const express = require('express');
-const store = require('@leapfrogtechnology/async-store');
-
-// Initialize async store
-app.use(store.initializeMiddleware());
-```
-
-### initializeFastifyPlugin()
-
-Plugin to initialize the async store and make it accessible from all the subsequent plugin or async operations triggered afterwards from fastify server.
-
-- `@param {AsyncStoreAdapter} [adapter=AsyncStoreAdapter.DOMAIN]` - Async store adapter to use.
-- `@returns {(fastifyInstance, opts, next) => void}` - Returns the fastify plugin callback.
-
-```js
-const fastify = require('fastify');
-const fastifyPlugin = require('fastify-plugin');
-const store = require('@leapfrogtechnology/async-store');
-
-// Initialize async store
-fastify.register(fastifyPlugin(store.initializeFastifyPlugin()));
-```
-
-### isInitialized()
-
-Check if the store has been initialized or not.
-
-- `@returns {boolean}` - Returns either true or false.
-
-```js
-if (store.isInitialized()) {
-  // Do something.
-}
-```
-
-### set()
-
-Persists properties in the store.
-
-- `@params {any} properties` - Persist properties to set in store.
-- `@returns {void}`
-
-```js
-store.set({ foo: 'Hello', bar: 'World' });
-```
-
-### get()
-
-Gets a value by a key from the store.
-
-- `@params {string} key` - Key to get from the store.
-- `@returns {any}` - Returns the value persisted in the store by `key` which could be `null` if key not found. Any error caught during the retrieval will be thrown and cascaded.
-
-```js
-const foo = store.get('foo');
-```
-
-### getAll()
-
-Gets all values from the store.
-
-- `@returns {any}` - Returns all values persisted in the store. Any error caught during the retrieval will be thrown and cascaded.
-
-```js
-store.set({ foo: 'Hello', bar: 'World', baz: 'Baz' });
-
-// Get all the values from the store.
-const values = store.getAll(); // { foo: 'Hello', bar: 'World', baz: 'Baz' }
-
-// De-structure and get only few of them.
-const { foo, baz } = store.getAll();
-```
-
-### getByKeys()
-
-Gets multiple values from the store for each of the keys provided.
-
-- `@params {string[] keys}` - Keys to get from the store.
-- `@returns {T[]}` - Returns an array of values. Order of the values is same as the order of the keys in the array.
-
-```js
-const [a, b, sum] = store.getByKeys(['a', 'b', 'sum']);
-```
-
-### find()
-
-Gets a value by a key from the store. If anything fails, it returns `null` without emitting error event.
-
-- `@params {string} key` - Key to get from the store.
-- `@returns {any}` - Returns the value persisted in the store by `key` which could be `null` if key not found. Any error caught during the retrieval will be supressed and `null` value is returned.
-
-```js
-const foo = store.find('foo');
-```
-
-### getId()
-
-Gets the unique store id created for the current context/scope.
-Example: If used in express, it returns unique store id per request.
-
-- `@returns {string | undefined}` - Returns the unique store id.
-
-```js
-const requestIdentifier = store.getId();
-```
-
-### getShortId()
-
-Gets the short unique store id created for the current context/scope.
-
-Note: This is same as `getId();` the difference being it only returns the first 8 characters.
-
-- `@returns {string | undefined}` - Returns the short unique store id.
-
-```js
-const requestIdentifier = store.getShortId();
-```
-
-## Example Projects
-
-1. [Node Web Server (TypeScript)](examples/node-http-server-ts)
-2. [Express Web Server (TypeScript)](examples/express-http-server-ts)
-3. [Koa Web Server (TypeScript)](examples/koa-http-server-ts)
-4. [Micro Web Server (TypeScript)](examples/micro-http-server-ts)
 
 ## Changelog
 
